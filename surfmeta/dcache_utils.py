"""Utility functions for dcache-related operations.

These functions are used by the `surfmeta dcache` CLI commands and provide:
- Tool availability checks
- Authentication
- Event listening
- File/folder operations on dCache
"""

import json
import shutil
import subprocess
import sys
from datetime import datetime
from pathlib import Path

from surfmeta.ckan import Ckan
from surfmeta.ckan_conf import CKANConf


# ----------------------------------------------------------------------
# Tool Requirements
# ----------------------------------------------------------------------
def require_dcache_tools():
    """Ensure required external tools are installed: ada, get-macaroon."""
    missing = [tool for tool in ("ada", "get-macaroon") if not shutil.which(tool)]
    if missing:
        print(f"❌ Missing required tools: {', '.join(missing)}")
        sys.exit(1)


# ----------------------------------------------------------------------
# Internal Helper
# ----------------------------------------------------------------------
def _run_dcache_cmd(ada_args: list[str]) -> str:
    """Run an ADA command using authentication from CKAN config.

    Args:
        ada_args: List of ADA subcommand arguments, including file paths.

    Returns:
        stdout of ADA

    Raises:
        RuntimeError if command fails or success string not found

    """
    require_dcache_tools()
    conf = CKANConf()
    auth_type, auth_file = conf.get_dcache_auth()
    auth_file = Path(auth_file).expanduser().resolve()
    if not auth_file.exists():
        raise RuntimeError(f"Authentication file not found: {auth_file}")

    cmd = ["ada"]
    if auth_type == "macaroon":
        cmd += ["--tokenfile", str(auth_file)]
    elif auth_type == "netrc":
        cmd += ["--netrc", str(auth_file)]
    else:
        raise RuntimeError(f"Unknown authentication type: {auth_type}")

    cmd += ada_args

    print("Running ADA command:", " ".join(cmd))
    result = subprocess.run(cmd, check=False, text=True, capture_output=True)
    stdout = result.stdout.strip()
    stderr = result.stderr.strip()

    if stderr:
        raise RuntimeError(f"ADA command failed:\nstdout: {stdout}\nstderr: {stderr}")

    return stdout


# ----------------------------------------------------------------------
# High-Level dCache Actions
# ----------------------------------------------------------------------
def dcache_auth(method: str, file_path: Path, ckan_conf: CKANConf = CKANConf()):
    """Authenticate with dCache and save the parametersin CKAN config."""
    require_dcache_tools()
    if method not in ("macaroon", "netrc"):
        print(f"❌ Invalid auth method '{method}'. Must be 'macaroon' or 'netrc'.")
        sys.exit(1)

    file_path = Path(file_path).expanduser().resolve()
    if not file_path.exists():
        print(f"❌ File not found: {file_path}")
        sys.exit(1)

    # Test authentication by listing current directory
    try:
        if method == "macaroon":
            _run_dcache_cmd(["--list", "."])
            print("✅ Macaroon authentication successful.")
            ckan_conf.set_dcache_auth(macaroon=str(file_path))
        else:
            _run_dcache_cmd(["--list", "."])
            print("✅ netrc authentication successful.")
            ckan_conf.set_dcache_auth(netrc=str(file_path))

        print(f"💾 Saved {method} authentication for dCache in '{ckan_conf.config_path}'")
    except RuntimeError as exc:
        print(f"❌ Authentication failed: {exc}")
        sys.exit(1)


def dcache_label(dcache_path: Path, label: str = "test-ckan"):
    """Add a label to a dCache file or folder."""
    # Build ADA command correctly: filename first, then label
    ada_args = ["--setlabel", dcache_path, label]
    _run_dcache_cmd(ada_args)
    print(f"✅ Label '{label}' set successfully on '{dcache_path}'")


def _dcache_get_stat(dcache_path: Path) -> dict:
    """Retrieve dCache stat information."""
    try:
        out = _run_dcache_cmd(["--stat", str(dcache_path)])
        return json.loads(out)
    except RuntimeError as exc:
        raise RuntimeError from exc


def dcache_checksum(dcache_path: Path) -> tuple[str, str]:
    """Compute checksum of a dCache file."""
    out = _run_dcache_cmd(["--checksum", str(dcache_path)])
    for line in out.splitlines():
        if "=" in line:
            parts = line.strip().split()
            algo, checksum = parts[1].split("=")
            print(f"{algo}, {checksum}")


def dcache_listen(dcache_path: Path, ckan_conn: Ckan, channel: str = "tokenchannel"):  # pylint: disable=too-many-branches,unused-argument
    """Start a dCache event listener on a given folder.

    Parameters
    ----------
    dcache_path : Path
        The PNFS folder path to monitor.
    ckan_conn : Ckan
        An authenticated CKAN connection instance, used to update datasets.
    channel : str, optional
        The name of the dCache notification channel to listen to (default is "tokenchannel").

    """
    require_dcache_tools()

    conf = CKANConf()
    auth_type, auth_file = conf.get_dcache_auth()
    auth_file = Path(auth_file).expanduser().resolve()
    if not auth_file.exists():
        raise RuntimeError(f"Authentication file not found: {auth_file}")

    cmd = ["ada"]
    if auth_type == "macaroon":
        cmd += ["--tokenfile", str(auth_file)]
    elif auth_type == "netrc":
        cmd += ["--netrc", str(auth_file)]
    else:
        raise RuntimeError(f"Unknown authentication type: {auth_type}")

    cmd += ["--events", channel, str(dcache_path)]

    print(f"🎧 Listening to dCache events on '{dcache_path}' (channel: {channel}) …")

    previous_move = None  # Store the last IN_MOVED_FROM path

    try:
        # Run the listener and capture output line by line
        with subprocess.Popen(cmd, stdout=subprocess.PIPE, stderr=subprocess.STDOUT, text=True) as proc:
            for line in proc.stdout:
                line = line.strip()
                if not line:
                    continue

                if "IN_MOVED_FROM" in line:
                    event_path = _parse_inotify_path(line)
                    previous_move = event_path
                    # print(f"🟡 Detected move from: {previous_move}")
                elif "IN_MOVED_TO" in line:
                    event_path = _parse_inotify_path(line)
                    labels = _dcache_get_stat(event_path)["labels"]
                    if previous_move:
                        if "test-ckan" in labels:
                            # print(f"🟢 Detected move to: {event_path} (from {previous_move})")
                            update_ckan_location(ckan_conn, previous_move, event_path)
                            previous_move = None
                    else:
                        print(f"⚠️ IN_MOVED_TO detected without a previous IN_MOVED_FROM: {event_path}")
                elif "IN_DELETE" in line:
                    event_path = _parse_inotify_path(line)
                    print(f"🔴 Detected delete: {event_path}")
                    dcache_warning_ckan(event_path, ckan_conn)
                else:
                    continue

    except KeyboardInterrupt:
        print("\n🛑 Listener stopped by user.")
        # Delete Channel after stopping
        _delete_dcache_channel(auth_type, auth_file, channel)
    except subprocess.CalledProcessError as exc:
        print(f"❌ Listener failed: {exc}")


def _delete_dcache_channel(auth_type, auth_file: Path, channel: str):
    """Delete the dCache event channel on listener shutdown."""
    delete_cmd = ["ada"]
    if auth_type == "macaroon":
        delete_cmd += ["--tokenfile", str(auth_file)]
    elif auth_type == "netrc":
        delete_cmd += ["--netrc", str(auth_file)]
    delete_cmd += ["--delete-channel", channel]

    print(f"🗑️  Deleting dCache event channel '{channel}' …")
    try:
        subprocess.run(delete_cmd, check=True)
        print(f"✅ Channel '{channel}' deleted successfully.")
    except subprocess.CalledProcessError as exc:
        print(f"❌ Failed to delete channel '{channel}': {exc}")


def _parse_inotify_path(event_line: str) -> str:
    """Extract the dCache path from an inotify-style event line.

    Args:
        event_line (str): Line like
        "inotify  /pnfs/grid.sara.nl/data/surfadvisors/disk/cs-testdata/bla1.txt  IN_MOVED_TO  cookie:eVh"

    Returns:
        str: The path portion

    """
    # Split by whitespace and take all but the last part (the event)
    parts = event_line.rsplit()
    return parts[1].strip()


def update_ckan_location(ckan: Ckan, old_path: str, new_path: str, verbose: bool = False):
    """Update the 'location' field of a CKAN dataset from an old PNFS path to a new one.

    This function searches all datasets for an `extras` entry where the key 'location'
    contains `old_path`. If found, it updates that entry to use `new_path` instead.

    Parameters
    ----------
    ckan : Ckan
        An authenticated CKAN connection instance used to modify datasets.
    old_path : str
        The PNFS path currently stored in the dataset's 'location' extra.
    new_path : str
        The new PNFS path to replace the old one in the dataset.
    verbose : bool, optional
        If True, prints status messages, by default False.

    Notes
    -----
    This function is NOT part of the Ckan class.

    """
    # 1) Find dataset by old PNFS path
<<<<<<< HEAD
    matches = ckan.find_dataset_by_dcache_path(old_path)
    if not matches:
=======
    match = ckan.find_dataset_by_dcache_path(old_path)
    if not match:
>>>>>>> 30fbe5f9
        print(f"⚠️ No CKAN dataset found for path: {old_path}")
        return

    for match in matches:
        dataset = match["dataset"]
        dataset_id = dataset["name"]
        extras = dataset.get("extras", [])

        # Extract the existing URL from extras
        old_location = None
        for ex in extras:
            if ex.get("key") == "location":
                old_location = ex.get("value")
                break

        # 2) Build new URL (replace only the PNFS part)
        new_location = old_location.replace(old_path, new_path)

        if verbose:
            print(f"🔄 Updating dataset '{dataset_id}':")
            print(f"   Old location: {old_location}")
            print(f"   New location: {new_location}")

        # 3) Update the dataset dict
        updated_extras = []
        for ex in extras:
            if ex.get("key") == "location":
                updated_extras.append({"key": "location", "value": new_location})
            else:
                updated_extras.append(ex)

        dataset["extras"] = updated_extras

        # Perform update
        try:
            ckan.update_dataset(dataset)
            print(f"✅ Successfully updated location for dataset '{dataset_id}'.")
        except Exception as e:
            print(f"❌ Failed to update dataset '{dataset_id}': {e}")


def dcache_warning_ckan(event_path: str, ckan_conn):
    """Add a CKAN metadata entry to indicate that a file was deleted from dCache.

    Parameters
    ----------
    event_path : str
        The full PNFS path of the deleted file.
    ckan_conn : Ckan
        An authenticated CKAN connection instance.

    """
    # Find the dataset corresponding to this dCache path
    result = ckan_conn.find_dataset_by_dcache_path(event_path)
    if not result:
        print(f"⚠️ No CKAN dataset found for path: {event_path}")
        return

    dataset = result["dataset"]
    dataset_id = dataset["id"]

    # Create a unique strong key using timestamp
    timestamp = datetime.utcnow().strftime("%Y%m%dT%H%M%SZ")
    key = f"!!!DELETED_WARNING_{timestamp}"

    # Value contains the warning icon and path
    value = f"❌ File deleted from dCache: {event_path} at {timestamp}"

    # Update CKAN dataset
    try:
        # Merge with existing extras to avoid duplicates
        existing_extras = dataset.get("extras", [])
        existing_extras.append({"key": key, "value": value})
        dataset["extras"] = existing_extras

        ckan_conn.update_dataset(dataset)
        print(f"✅ CKAN dataset '{dataset_id}' updated with deletion warning.")
    except Exception as e:
        print(f"❌ Failed to update CKAN dataset '{dataset_id}': {e}")<|MERGE_RESOLUTION|>--- conflicted
+++ resolved
@@ -260,13 +260,9 @@
 
     """
     # 1) Find dataset by old PNFS path
-<<<<<<< HEAD
+
     matches = ckan.find_dataset_by_dcache_path(old_path)
     if not matches:
-=======
-    match = ckan.find_dataset_by_dcache_path(old_path)
-    if not match:
->>>>>>> 30fbe5f9
         print(f"⚠️ No CKAN dataset found for path: {old_path}")
         return
 
